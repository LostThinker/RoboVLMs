--- conflicted
+++ resolved
@@ -297,18 +297,11 @@
         pattern = r'\b' + re.escape(old_word)
         return re.sub(pattern, new_word, text)
 
-<<<<<<< HEAD
-    for tag in cot_tag.keys():
-        thought = replace_full_word(thought, tag, f"\n{tag}")
-
-    lines = thought.split("\n")
-=======
     thought = thought.replace("@", " ")
     for tag in cot_tag.values():
         thought = replace_full_word(thought, tag.upper(), f"|{tag.upper()}")
 
     lines = thought.split("|")
->>>>>>> c8a2b890
     # Add text lines
     start_y = 20
     line_spacing = 10
@@ -316,11 +309,8 @@
         if len(line.split(" ")) < 2 or "ACTION" in line:
             continue
 
-<<<<<<< HEAD
-=======
         line = line.replace('\n', ' ')
 
->>>>>>> c8a2b890
         num_lines = put_text_with_wrap(
             text_img,
             line,
@@ -335,15 +325,9 @@
         start_y += num_lines * (line_height + line_spacing)
 
         # draw bbox
-<<<<<<< HEAD
-        if "VISIBLE OBJECTS" in line:
-            draw_bbox(line, img)
-        if "GRIPPER POSITION" in line:
-=======
         if "BBOXES" in line:
             draw_bbox(line, img)
         if "GRIPPER" in line:
->>>>>>> c8a2b890
             draw_gripper(line, img)
 
     img = np.concatenate((img, text_img), axis=1)
